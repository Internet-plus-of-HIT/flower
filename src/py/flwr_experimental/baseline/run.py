# Copyright 2020 Adap GmbH. All Rights Reserved.
#
# Licensed under the Apache License, Version 2.0 (the "License");
# you may not use this file except in compliance with the License.
# You may obtain a copy of the License at
#
#     http://www.apache.org/licenses/LICENSE-2.0
#
# Unless required by applicable law or agreed to in writing, software
# distributed under the License is distributed on an "AS IS" BASIS,
# WITHOUT WARRANTIES OR CONDITIONS OF ANY KIND, either express or implied.
# See the License for the specific language governing permissions and
# limitations under the License.
# ==============================================================================
"""Execute Fashion-MNIST baseline locally in Docker."""


import argparse
import concurrent.futures
import configparser
import sys
from logging import INFO
from os import path
from time import strftime
from typing import List, Optional

import flwr_experimental.baseline.tf_cifar.settings as tf_cifar_settings
import flwr_experimental.baseline.tf_fashion_mnist.settings as tf_fashion_mnist_settings
import flwr_experimental.baseline.tf_hotkey.settings as tf_hotkey_settings
import flwr_experimental.baseline.torch_cifar.settings as torch_cifar_settings
from flwr.common.logger import configure, log
from flwr_experimental.baseline import command
from flwr_experimental.baseline.setting import Baseline
from flwr_experimental.ops.cluster import Cluster
from flwr_experimental.ops.compute.adapter import Adapter
from flwr_experimental.ops.compute.docker_adapter import DockerAdapter
from flwr_experimental.ops.compute.ec2_adapter import EC2Adapter
from flwr_experimental.ops.instance import Instance

OPS_INI_PATH = path.normpath(
    f"{path.dirname(path.realpath(__file__))}/../../../../.flower_ops"
)

# Read config file and extract all values which are needed further down.
CONFIG = configparser.ConfigParser()
CONFIG.read(OPS_INI_PATH)

WHEEL_FILENAME = CONFIG.get("paths", "wheel_filename")
WHEEL_LOCAL_PATH = path.expanduser(CONFIG.get("paths", "wheel_dir")) + WHEEL_FILENAME

DOCKER_PRIVATE_KEY = path.realpath(
    path.dirname(__file__) + "/../../../../docker/ssh_key"
)


def now() -> str:
    """Return current date and time as string."""
    return strftime("%Y%m%dT%H%M%S")


def configure_cluster(
    adapter: str, instances: List[Instance], baseline: str, setting: str
) -> Cluster:
    """Return configured compute cluster."""
    adapter_instance: Optional[Adapter] = None
    private_key: Optional[str] = None

    if adapter == "docker":
        adapter_instance = DockerAdapter()
        user = "root"
        private_key = DOCKER_PRIVATE_KEY
    elif adapter == "ec2":
        adapter_instance = EC2Adapter(
            image_id=CONFIG.get("aws", "image_id"),
            key_name=path.expanduser(CONFIG.get("aws", "key_name")),
            subnet_id=CONFIG.get("aws", "subnet_id"),
            security_group_ids=CONFIG.get("aws", "security_group_ids").split(","),
            tags=[
                ("Purpose", "flwr_experimental.baseline"),
                ("Baseline Name", baseline),
                ("Baseline Setting", setting),
            ],
        )
        user = "ubuntu"
        private_key = path.expanduser(CONFIG.get("ssh", "private_key"))
    else:
        raise Exception(f"Adapter of type {adapter} does not exist.")

    cluster = Cluster(
        adapter=adapter_instance,
        ssh_credentials=(user, private_key),
        instances=instances,
        timeout=60,
    )

    return cluster


<<<<<<< HEAD
def load_settings(baseline: str, setting: str) -> Baseline:
    if baseline == "tf_cifar":
        return tf_cifar_settings.get_setting(setting)
    elif baseline == "tf_fashion_mnist":
        return tf_fashion_mnist_settings.get_setting(setting)
    elif baseline == "tf_hotkey":
        return tf_hotkey_settings.get_setting(setting)
    elif baseline == "torch_cifar":
        return torch_cifar_settings.get_setting(setting)
=======
def load_baseline_setting(baseline: str, setting: str) -> Baseline:
    """Return appropriate baseline setting."""
    if baseline == "tf_cifar":
        return tf_cifar_settings.get_setting(setting)
    if baseline == "tf_fashion_mnist":
        return tf_fashion_mnist_settings.get_setting(setting)
    if baseline == "tf_hotkey":
        return tf_hotkey_settings.get_setting(setting)
>>>>>>> a88af244

    raise Exception("Setting not found.")


# pylint: disable=too-many-arguments, too-many-locals
def run(baseline: str, setting: str, adapter: str) -> None:
    """Run baseline."""
    print(f"Starting baseline with {setting} settings.")

    wheel_remote_path = (
        f"/root/{WHEEL_FILENAME}"
        if adapter == "docker"
        else f"/home/ubuntu/{WHEEL_FILENAME}"
    )

<<<<<<< HEAD
    settings = load_settings(baseline, setting)
=======
    settings = load_baseline_setting(baseline, setting)
>>>>>>> a88af244

    # Get instances and add a logserver to the list
    instances = settings.instances
    instances.append(
        Instance(name="logserver", group="logserver", num_cpu=2, num_ram=2)
    )

    # Configure cluster
    log(INFO, "(1/9) Configure cluster.")
    cluster = configure_cluster(adapter, instances, baseline, setting)

    # Start the cluster; this takes some time
    log(INFO, "(2/9) Start cluster.")
    cluster.start()

    # Upload wheel to all instances
    log(INFO, "(3/9) Upload wheel to all instances.")
    cluster.upload_all(WHEEL_LOCAL_PATH, wheel_remote_path)

    # Install the wheel on all instances
    log(INFO, "(4/9) Install wheel on all instances.")
    cluster.exec_all(command.install_wheel(wheel_remote_path))
    extras = ["examples-tensorflow"] if "tf_" in baseline else ["examples-pytorch"]
    cluster.exec_all(
        command.install_wheel(wheel_remote_path=wheel_remote_path, wheel_extras=extras)
    )

    # Download datasets in server and clients
    log(INFO, "(5/9) Download dataset on server and clients.")
    cluster.exec_all(
        command.download_dataset(baseline=baseline), groups=["server", "clients"]
    )

    # Start logserver
    log(INFO, "(6/9) Start logserver.")
    logserver = cluster.get_instance("logserver")
    cluster.exec(
        logserver.name,
        command.start_logserver(
            logserver_s3_bucket=CONFIG.get("aws", "logserver_s3_bucket"),
            logserver_s3_key=f"{baseline}_{setting}_{now()}.log",
        ),
    )

    # Start Flower server on Flower server instances
    log(INFO, "(7/9) Start server.")
    cluster.exec(
        "server",
        command.start_server(
            log_host=f"{logserver.private_ip}:8081",
            baseline=baseline,
            setting=setting,
        ),
    )

    # Start Flower clients
    log(INFO, "(8/9) Start clients.")
    server = cluster.get_instance("server")

    with concurrent.futures.ThreadPoolExecutor(max_workers=10) as executor:
        # Start the load operations and mark each future with its URL
        concurrent.futures.wait(
            [
                executor.submit(
                    cluster.exec,
                    client_setting.instance_name,
                    command.start_client(
                        log_host=f"{logserver.private_ip}:8081",
                        server_address=f"{server.private_ip}:8080",
                        baseline=baseline,
                        setting=setting,
                        cid=client_setting.cid,
                    ),
                )
                for client_setting in settings.clients
            ]
        )

    # Shutdown server and client instance after 10min if not at least one Flower
    # process is running it
    log(INFO, "(9/9) Start shutdown watcher script.")
    cluster.exec_all(command.watch_and_shutdown("flwr", adapter))

    # Give user info how to tail logfile
    private_key = (
        DOCKER_PRIVATE_KEY
        if adapter == "docker"
        else path.expanduser(CONFIG.get("ssh", "private_key"))
    )

    log(
        INFO,
        "If you would like to tail the central logfile run:\n\n\t%s\n",
        command.tail_logfile(adapter, private_key, logserver),
    )


def main() -> None:
    """Start Flower baseline."""
    parser = argparse.ArgumentParser(description="Flower")

<<<<<<< HEAD
    # When adding a new setting make sure to modify the load_settings function
    possible_baselines = ["tf_cifar", "tf_fashion_mnist", "tf_hotkey", "torch_cifar"]
=======
    # When adding a new setting make sure to modify the load_baseline_setting function
    possible_baselines = ["tf_cifar", "tf_fashion_mnist", "tf_hotkey"]
>>>>>>> a88af244
    possible_settings = []
    all_settings = [
        list(tf_cifar_settings.SETTINGS.keys()),
        list(tf_fashion_mnist_settings.SETTINGS.keys()),
        list(tf_hotkey_settings.SETTINGS.keys()),
<<<<<<< HEAD
        list(torch_cifar_settings.SETTINGS.keys()),
=======
>>>>>>> a88af244
    ]

    # Show only relevant settings based on baseline as choices
    # for --setting parameter
    baseline_arg = [arg for arg in sys.argv if "--baseline" in arg]
    if len(baseline_arg) > 0:
        selected_baseline = baseline_arg[0].split("=")[1]
        idx = possible_baselines.index(selected_baseline)
        possible_settings = all_settings[idx]

    parser.add_argument(
        "--baseline",
        type=str,
        required=True,
        choices=possible_baselines,
        help="Name of baseline name to run.",
    )
    parser.add_argument(
        "--setting",
        type=str,
        required=True,
        choices=possible_settings,
        help="Name of setting to run.",
    )
    parser.add_argument(
        "--adapter",
        type=str,
        required=True,
        choices=["docker", "ec2"],
        help="Set adapter to be used.",
    )
    args = parser.parse_args()

    # Configure logger
    configure(f"flower_{args.baseline}_{args.setting}")

    run(baseline=args.baseline, setting=args.setting, adapter=args.adapter)


if __name__ == "__main__":
    main()<|MERGE_RESOLUTION|>--- conflicted
+++ resolved
@@ -96,17 +96,6 @@
     return cluster
 
 
-<<<<<<< HEAD
-def load_settings(baseline: str, setting: str) -> Baseline:
-    if baseline == "tf_cifar":
-        return tf_cifar_settings.get_setting(setting)
-    elif baseline == "tf_fashion_mnist":
-        return tf_fashion_mnist_settings.get_setting(setting)
-    elif baseline == "tf_hotkey":
-        return tf_hotkey_settings.get_setting(setting)
-    elif baseline == "torch_cifar":
-        return torch_cifar_settings.get_setting(setting)
-=======
 def load_baseline_setting(baseline: str, setting: str) -> Baseline:
     """Return appropriate baseline setting."""
     if baseline == "tf_cifar":
@@ -115,7 +104,8 @@
         return tf_fashion_mnist_settings.get_setting(setting)
     if baseline == "tf_hotkey":
         return tf_hotkey_settings.get_setting(setting)
->>>>>>> a88af244
+    if baseline == "torch_cifar":
+        return torch_cifar_settings.get_setting(setting)
 
     raise Exception("Setting not found.")
 
@@ -131,11 +121,7 @@
         else f"/home/ubuntu/{WHEEL_FILENAME}"
     )
 
-<<<<<<< HEAD
-    settings = load_settings(baseline, setting)
-=======
     settings = load_baseline_setting(baseline, setting)
->>>>>>> a88af244
 
     # Get instances and add a logserver to the list
     instances = settings.instances
@@ -237,22 +223,14 @@
     """Start Flower baseline."""
     parser = argparse.ArgumentParser(description="Flower")
 
-<<<<<<< HEAD
     # When adding a new setting make sure to modify the load_settings function
     possible_baselines = ["tf_cifar", "tf_fashion_mnist", "tf_hotkey", "torch_cifar"]
-=======
-    # When adding a new setting make sure to modify the load_baseline_setting function
-    possible_baselines = ["tf_cifar", "tf_fashion_mnist", "tf_hotkey"]
->>>>>>> a88af244
     possible_settings = []
     all_settings = [
         list(tf_cifar_settings.SETTINGS.keys()),
         list(tf_fashion_mnist_settings.SETTINGS.keys()),
         list(tf_hotkey_settings.SETTINGS.keys()),
-<<<<<<< HEAD
         list(torch_cifar_settings.SETTINGS.keys()),
-=======
->>>>>>> a88af244
     ]
 
     # Show only relevant settings based on baseline as choices
